--- conflicted
+++ resolved
@@ -364,7 +364,7 @@
 
 <p>Additionaly, use <code>this.popState()</code> within an action to revert to the previous state.</p>
 
-<p>Using the JSON format, start conditions are defined with an array before the rule’s matcher:</p>
+<p>Using the JSON format, start conditions are defined with an array before the rule&#8217;s matcher:</p>
 
 <pre><code>{
   rules: [
@@ -395,11 +395,7 @@
 
 <p>In Bison, code is expected to be lexically defined within the scope of the semantic actions. E.g., chunks of code may be included in the generated parser source, which are available from semantic actions.</p>
 
-<<<<<<< HEAD
-<p>Jison is more modular. Instead of pulling code into the generated module, the generated module is expected to be required and used by other modules. This means that if you want to expose functionality to the semantic actions, you can&#8217;t rely on it being available through lexical scoping. Instead, the parser has a <code>yy</code> property which is exposed to actions as the <code>yy</code> free variable. Any functionality attached to this property is available in both lexical and semantic actions through the <code>yy</code> free variable.</p>
-=======
 <p>Jison supports inline code blocks like Bison, but also exposes state that can be accessed from other modules. Instead of pulling code into the generated module, the generated module can be required and used by other modules.The parser has a <code>yy</code> property which is exposed to actions as the <code>yy</code> free variable. Any functionality attached to this property is available in both lexical and semantic actions through the <code>yy</code> free variable.</p>
->>>>>>> 3adbc8d6
 
 <p>An example from orderly.js:</p>
 
