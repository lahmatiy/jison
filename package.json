{
  "name": "jison",
<<<<<<< HEAD
  "version": "0.2.7",
=======
  "version": "0.2.6",
>>>>>>> 2811886f
  "author": "Zach Carter",
  "email": "zach@carter.name",
  "keywords": [
    "jison",
    "bison",
    "yacc",
    "parser",
    "generator",
    "lexer",
    "flex",
    "tokenizer",
    "compiler"
  ],
  "githubName": "jison",
  "type": "zip",
  "location": "http://github.com/zaach/jison/zipball/master",
  "main": "lib/jison",
  "bin": {
    "jison": "lib/jison/cli-wrapper.js",
    "jison2json": "lib/jison/jison2json.js",
    "json2jison": "lib/jison/json2jison.js"
  },
  "engines": {
    "node": ">=0.1.90"
  },
  "directories": {
    "lib": "lib",
    "bin": "./bin"
  },
  "modules": {
    "jison.js": "lib/jison.js",
    "jison/bnf.js": "lib/jison/bnf.js",
    "jison/cli-wrapper.js": "lib/jison/cli-wrapper.js",
    "jison/jison2json.js": "lib/jison/jison2json.js",
    "jison/jisonlex.js": "lib/jison/jisonlex.js",
    "jison/json2jison.js": "lib/jison/json2jison.js",
    "jison/lexer.js": "lib/jison/lexer.js",
    "jison/util/bnf-parser.js": "lib/jison/util/bnf-parser.js",
    "jison/util/io.js": "lib/jison/util/io.js",
    "jison/util/lex-parser.js": "lib/jison/util/lex-parser.js",
    "jison/util/nomnom.js": "lib/jison/util/nomnom.js",
    "jison/util/set.js": "lib/jison/util/set.js",
    "jison/util/typal.js": "lib/jison/util/typal.js"
  },
  "files": [
    ""
  ]
}<|MERGE_RESOLUTION|>--- conflicted
+++ resolved
@@ -1,10 +1,6 @@
 {
   "name": "jison",
-<<<<<<< HEAD
   "version": "0.2.7",
-=======
-  "version": "0.2.6",
->>>>>>> 2811886f
   "author": "Zach Carter",
   "email": "zach@carter.name",
   "keywords": [
